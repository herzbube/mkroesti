--- conflicted
+++ resolved
@@ -1,10 +1,7 @@
 # Build products
 *.pyc
-<<<<<<< HEAD
 build/
-=======
 *.o
->>>>>>> 0f397936
 *.so
 # Source distribution products
 MANIFEST
