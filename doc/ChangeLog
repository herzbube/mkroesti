<<<<<<< HEAD
Wed Jun 03 2009   "Patrick Näf" <herzbube@herzbube.ch>
- final doc changes for release of version 0.2
- adler32 algorithm now returns the same result for both Python 2.6 and 3.0
- adler32 and crc32 algorithms now return a hexadecimal instead of a decimal
  result
- document that mkroesti-test does not reliably test the interactive input
  method

Sat May 30 2009   "Patrick Näf" <herzbube@herzbube.ch>
- updated notes in Research document
- moved check for Python 2.6 / Python 3 to __init__.py of the mkroesti package,
  so that unit tests also have access to the test
- Python 3: base64, base32 and base16 algorithms now correctly return a string
  object (previously they returned a bytes object)
- fixed error in expect script in mkroesti-test that occurred if a generated
  hash started with a "-"

Fri May 29 2009   "Patrick Näf" <herzbube@herzbube.ch>
- fixed unit tests for Python 2.6
- mkroesti-test
  - fixed error handling
  - fixed environment variable handling in expect script

Mon May 21 2009   "Patrick Näf" <herzbube@herzbube.ch>
- fixed problems in mkroesti-test that were exposed by switching from Python 3
  to Python 2.6
- option --codec is now ignored if mkroesti is run under Python 2.6
- renamed attribute used by various exception classes in errorhandling.py
  from "message" to "args" (according to PEP 352)
=======
Tue Mar 31 2009   "Patrick Näf" <herzbube@herzbube.ch>
- added extension module mkroesti.aprutil
  - module contains prototype implementations that wrap apr_md5() and
    apr_md5_encode()
  - added build support to setup.py
  - added algorithm and provider implementations
  - added crypt-apr1 to exclude list for end-to-end test
>>>>>>> 0f397936

Fri Mar 27 2009   "Patrick Näf" <herzbube@herzbube.ch>
- added end-to-end test suite
  - test script in src/scripts/mkroesti-test
  - test data in src/packages/tests/testdata

Thu Mar 26 2009   "Patrick Näf" <herzbube@herzbube.ch>
- cleanup handling of --codec command line argument
  - documented design decisions about handling of encodings in the DESIGN file
  - clarified ENCODINGS section in MANUAL
  - added various warnings to main function
- documentation fixes due to misunderstanding of locale-based vs. default
  encoding
- added test cases for --codec to tests.test_main.py

Wed Mar 25 2009   "Patrick Näf" <herzbube@herzbube.ch>
- added --codec command line option
- the --version command line option now prints out the default encoding for
  diagnostic purposes
- tests/test_main.py: now uses __name__ attribute to reference the module
  (instead of a hardcoded module name)

Tue Mar 24 2009   "Patrick Näf" <herzbube@herzbube.ch>
- changes for compatibility with Python 3
  - change all relative import statements to be absolute; this is due to the
    new relative import syntax "from .foo import bar" (see PEP 328); making all
    imports absolute is the easiest way to remain compatible with older versions
    of Python (it also makes PyDev happy, which does not know yet about the new
    relative import syntax); affected files: pretty much all files: 
  - use "except exc as var" instead of "except exc, var" (see PEP 3110);
    according to the PEP, this syntax has been backported to Python 2.6;
    affected files: mkroesti/main.py, tests.test_main.py
  - change print statement to print() function; to make this work in Python 2.6
    also, I use "from __future__ import print_function"; affected files:
    scripts/mkroesti, mkroesti/main.py, tests/test_main.py
  - change handling of dict.keys() where necessary; this is due to the function
    now returning a "view" instead of a list object; where a change is
    necessary, a list object is now created explicitly (e.g. using
    "list(dict.keys())" or "sorted(dict.keys())"); where sorting of normally
    unsortable objects takes place (e.g. provider intances), the object's id()
    is used as the sort key; these changes are compatible with older versions
    of Python; affected files: mkroesti/provider.py, mkroesti/registry.py,
    tests/test_factory.py, tests/test_provider.py, tests/test_registry.py
  - replace built-in function callable(), which has been removed from Python 3,
    by the suggested form "hasattr(f, '__call__')"; this change is compatible
    with older versions of Python; affected files: mkroesti/main.py
  - fix input handling to match the new "text vs. data" paradigm of Python 3;
    use the new type "bytes" where appropriate, and explicitly open files in
    binary mode; affected files: mkroesti/main.py, tests/test_main.py
- renamed "input" variable in main.py because the built-in input() function was
  accidentally shadowed
- fixed comments about provider instantiation and registration in DESIGN

Mon Mar 23 2009   "Patrick Näf" <herzbube@herzbube.ch>
- version 0.1

Sun Mar 22 2009   "Patrick Näf" <herzbube@herzbube.ch>
- added --providers and --exclude-builtins command line options
- AbstractProvider no longer registers itself automatically; the automatic part
  is now done in main.py when mkroesti is run from the command line; for other
  hacking purposes (e.g. unit tests) there are now convenience functions in
  mkroesti.__init__.py
- AbstractProvider now provides a useful implementation for getAliasNames()
- added document TESTING

Sat Mar 21 2009   "Patrick Näf" <herzbube@herzbube.ch>
- organizational changes
  - switched project source control from Subversion to git
  - removed Subversion keyword substitution line
  - updated copyright notice to 2009
  - setup.py no longer installs the "tests" package; the package is still added
    to the source distribution, though (via MANIFEST.in), so that tests can be
    run on a target machine
- documentation overhaul
  - updated ReleaseSteps document
  - added the documents Roadmap, Research and INSTALL
  - rewrote parts of README, also added section titled "How to extend mkroesti"
  - improved algorithm/alias descriptions in MANUAL
- implementation changes
  - base16, base32 and base64 algorithms are now grouped under the alias
    "encoding" (previously under "chksum")
  - fixed name collision between "ripemd" algorithm and "ripemd" alias (algorithm
    is now named "ripemd-original")

Mon Dec 08 2008   "Patrick Näf" <herzbube@herzbube.ch>
- marked up the MANUAL file using reStructured text
- wrote section "How to generate documentation" in README

Mon Dec 01 2008   "Patrick Näf" <herzbube@herzbube.ch>
- rewrote README and TODO documents
- added DESIGN document

Sun Nov 30 2008   "Patrick Näf" <herzbube@herzbube.ch>
- added COPYING (full text of GPLv3)
- added copyright notice at the top of each source file<|MERGE_RESOLUTION|>--- conflicted
+++ resolved
@@ -1,11 +1,17 @@
-<<<<<<< HEAD
 Wed Jun 03 2009   "Patrick Näf" <herzbube@herzbube.ch>
-- final doc changes for release of version 0.2
-- adler32 algorithm now returns the same result for both Python 2.6 and 3.0
-- adler32 and crc32 algorithms now return a hexadecimal instead of a decimal
-  result
-- document that mkroesti-test does not reliably test the interactive input
-  method
+- work for version 0.3: added extension module mkroesti.aprutil
+  - module contains prototype implementations that wrap apr_md5() and
+    apr_md5_encode()
+  - added build support to setup.py
+  - added algorithm and provider implementations
+  - added crypt-apr1 to exclude list for end-to-end test
+- work for version 0.2
+  - final doc changes for release of version 0.2
+  - adler32 algorithm now returns the same result for both Python 2.6 and 3.0
+  - adler32 and crc32 algorithms now return a hexadecimal instead of a decimal
+    result
+  - document that mkroesti-test does not reliably test the interactive input
+    method
 
 Sat May 30 2009   "Patrick Näf" <herzbube@herzbube.ch>
 - updated notes in Research document
@@ -28,15 +34,6 @@
 - option --codec is now ignored if mkroesti is run under Python 2.6
 - renamed attribute used by various exception classes in errorhandling.py
   from "message" to "args" (according to PEP 352)
-=======
-Tue Mar 31 2009   "Patrick Näf" <herzbube@herzbube.ch>
-- added extension module mkroesti.aprutil
-  - module contains prototype implementations that wrap apr_md5() and
-    apr_md5_encode()
-  - added build support to setup.py
-  - added algorithm and provider implementations
-  - added crypt-apr1 to exclude list for end-to-end test
->>>>>>> 0f397936
 
 Fri Mar 27 2009   "Patrick Näf" <herzbube@herzbube.ch>
 - added end-to-end test suite
